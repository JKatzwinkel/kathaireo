--- conflicted
+++ resolved
@@ -110,16 +110,13 @@
 # TODO: has been decorated like this: @proposer(arg)
 # TODO: in that case, we should have a decorator factory in here,
 # TODO: which will create a wrapped decorator for the decoratee according to the
-# TODO: decorator's parameter. here: http://stackoverflow.com/a/1594484/1933494 
+# TODO: decorator's parameter. here: http://stackoverflow.com/a/1594484/1933494
 # decorator for argument proposal list generator function
 def proposer(func):
 	"""Functions decorated by this will replace the default
 	argument value suggestion generator in the configurations
 	of all arguments that are listed by the function's docstring.
 	"""
-<<<<<<< HEAD
-	#TODO: save reference to function in this' module namespace..
-=======
 	# create a reference to the decorated function (propose handler)
 	# in this module's namespace
 	ns = globals()
@@ -127,10 +124,9 @@
 		print 'overwriting completion proposal function {}.'.format(
 			func.func_name)
 	ns[func.func_name] = func
-	# parse docstring of decorated func for references of 
+	# parse docstring of decorated func for references of
 	# arguments it is meant to take care of (as a propose handler)
 	# arguments must be references like `<argname>`
->>>>>>> 3e1029ca
 	fdoc = func.func_doc
 	args = []
 	if fdoc:
