#!/usr/bin/python
# -*- coding: utf-8 -*- 
from ez_setup import use_setuptools
use_setuptools()

from setuptools import setup, find_packages
import re
import sys
import os

if (sys.version_info < (2, 7, 0, 'final', 0)):
    print >> sys.stderr, "*** Python 2.7.0 required, not compatible to Python 3"
    sys.exit(1)

metex = {}
for field in ['version', 'author']:
	metex[field] = re.compile('\A\s*__'+field+'__\s?=\s?[\"\'](\S+)[\"\'].*')

meta = {}
f = open(os.path.join('kathaireo','__init__.py'))
for line in f:
	for field, rex in metex.items():
		if not field in meta:
			if rex.match(line):
				meta[field] = rex.findall(line)[0]


# setup
setup(
		name = "Kathaireo",
		version = meta.get('version'),
		description = 'Interactive RDF shell',
		long_description = open('README.md').read(), #__doc__.strip(),
		keywords = 'rdf owl ontology',
    classifiers=['Environment :: Console',
    	'Operating System :: OS Independent',
    	'Programming Language :: Python :: 2.7',
    	'Programming Language :: Python :: 2 :: Only'],
		
		url = 'https://github.com/JKatzwinkel/kathaireo',
		author = meta.get('author'),
		author_email = 'dariah-shk@bbaw.de',
		download_url = 'https://github.com/JKatzwinkel/kathaireo/archive/master.zip',
		
		src_root = '',
		packages = find_packages(),
		scripts = ['kathaireo-shell', #'rdfshell'
			],
		#py_modules = ['kathaireo-shell'],

		install_requires = [
			'rdflib>=4.0.1',
			'rdflib-sqlalchemy>=0.2',
			'sqlalchemy>=0.8.3',
<<<<<<< HEAD
			'html5lib>=1.0',
			'urllib2>=2.7',
			'isodate'],
=======
			],
>>>>>>> 2cf5b884
		dependency_links = [
			# rdflib-sqlalchemy
			'https://github.com/RDFLib/rdflib-sqlalchemy',
			''.join([
				'https://github.com/RDFLib/rdflib-sqlalchemy.git',
				#'#egg=rdflib-sqlalchemy', 
				#'@11c2ba6f76399002b68132ed66257a0b61737bd4',
				]),
			],

		entry_points = {
			'console_scripts': [
				#'kathaireo-shell = kathaireo:main', 
				#'rdfshell = kathaireo.shell:run'
				]
			},
		# closing bracket coming up!
	)<|MERGE_RESOLUTION|>--- conflicted
+++ resolved
@@ -52,13 +52,9 @@
 			'rdflib>=4.0.1',
 			'rdflib-sqlalchemy>=0.2',
 			'sqlalchemy>=0.8.3',
-<<<<<<< HEAD
 			'html5lib>=1.0',
 			'urllib2>=2.7',
 			'isodate'],
-=======
-			],
->>>>>>> 2cf5b884
 		dependency_links = [
 			# rdflib-sqlalchemy
 			'https://github.com/RDFLib/rdflib-sqlalchemy',
